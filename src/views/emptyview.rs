use crate::*;

pub struct EmptyView {}

impl View for EmptyView {
    fn print(&self, _id: ViewId, _cx: &mut Context) {
        println!("EmptyView");
    }
    fn draw(&self, _id: ViewId, _cx: &mut Context, _vger: &mut Vger) {}
    fn layout(
        &self,
        _id: ViewId,
        _sz: LocalSize,
        _cx: &mut Context,
        _vger: &mut Vger,
    ) -> LocalSize {
        [0.0, 0.0].into()
    }
<<<<<<< HEAD
    fn hittest(
        &self,
        _id: ViewId,
        _pt: LocalPoint,
        _cx: &mut Context,
        _vger: &mut Vger,
    ) -> Option<ViewId> {
        None
    }
=======
>>>>>>> e32d3c5e
}

impl private::Sealed for EmptyView {}<|MERGE_RESOLUTION|>--- conflicted
+++ resolved
@@ -16,18 +16,6 @@
     ) -> LocalSize {
         [0.0, 0.0].into()
     }
-<<<<<<< HEAD
-    fn hittest(
-        &self,
-        _id: ViewId,
-        _pt: LocalPoint,
-        _cx: &mut Context,
-        _vger: &mut Vger,
-    ) -> Option<ViewId> {
-        None
-    }
-=======
->>>>>>> e32d3c5e
 }
 
 impl private::Sealed for EmptyView {}